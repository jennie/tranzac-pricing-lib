{
  "name": "@tranzac/pricing-lib",
<<<<<<< HEAD
  "version": "1.1.95",
=======
  "version": "1.1.101",
>>>>>>> a68e1df9
  "type": "module",
  "main": "dist/index.js",
  "types": "dist/index.d.ts",
  "files": [
    "dist"
  ],
  "scripts": {
    "build": "tsc && cp package.json dist/"
  },
  "peerDependencies": {
    "mongoose": "^6.0.0",
    "vue": "^3.3.0"
  },
  "devDependencies": {
    "@types/node": "^14.14.31",
    "@types/uuid": "^10.0.0",
    "typescript": "^4.9.5",
    "vue": "^3.3.0"
  },
  "dependencies": {
    "@tranzac/pricing-lib": "^1.1.96",
    "date-fns": "^3.6.0",
    "date-fns-tz": "^3.1.3",
    "mongoose": "^8.6.3",
    "uuid": "^10.0.0"
  }
}<|MERGE_RESOLUTION|>--- conflicted
+++ resolved
@@ -1,10 +1,6 @@
 {
   "name": "@tranzac/pricing-lib",
-<<<<<<< HEAD
-  "version": "1.1.95",
-=======
   "version": "1.1.101",
->>>>>>> a68e1df9
   "type": "module",
   "main": "dist/index.js",
   "types": "dist/index.d.ts",
